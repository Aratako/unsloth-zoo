# Unsloth Zoo - Utilities for Unsloth
# Copyright 2023-present Daniel Han-Chen, Michael Han-Chen & the Unsloth team. All rights reserved.
#
# This program is free software: you can redistribute it and/or modify
# it under the terms of the GNU Lesser General Public License as published by
# the Free Software Foundation, either version 3 of the License, or
# (at your option) any later version.
#
# This program is distributed in the hope that it will be useful,
# but WITHOUT ANY WARRANTY; without even the implied warranty of
# MERCHANTABILITY or FITNESS FOR A PARTICULAR PURPOSE.  See the
# GNU General Public License for more details.
#
# You should have received a copy of the GNU Lesser General Public License
# along with this program.  If not, see <https://www.gnu.org/licenses/>.

import torch
from packaging.version import Version
import os
torch_nn_functional_cross_entropy = torch.nn.functional.cross_entropy
from triton import __version__ as triton_version
from . import DEVICE_TYPE
from .temporary_patches.common import UNSLOTH_ENABLE_LOGGING, torch_compile_options, logger
import inspect

global HAS_CUT_CROSS_ENTROPY
global UNSLOTH_STUDIO_ENABLED
import importlib.util
if importlib.util.find_spec("unsloth_studio") is None:
    UNSLOTH_STUDIO_ENABLED = False
else:
    UNSLOTH_STUDIO_ENABLED = os.environ.get("UNSLOTH_STUDIO_DISABLED", "0") == "0"
pass
if UNSLOTH_STUDIO_ENABLED:
    from unsloth_studio.losses import (
        unsloth_efficient_ce_loss,
    )
pass

if DEVICE_TYPE == "cuda":
    major, minor = torch.cuda.get_device_capability()
    if (Version(torch.__version__) >= Version("2.4.0")) and \
        (not ((major <= 7) and (minor < 5))) and \
        (not (Version(triton_version) < Version("3.0.0"))):
        try:
            from cut_cross_entropy import linear_cross_entropy
            HAS_CUT_CROSS_ENTROPY = True
        except:
            HAS_CUT_CROSS_ENTROPY = False
    else:
        HAS_CUT_CROSS_ENTROPY = False
    pass
elif DEVICE_TYPE == "xpu":
    HAS_CUT_CROSS_ENTROPY = False
else:
    pass
pass

__all__ = [
    "patch_loss_functions",
    "post_patch_loss_function",
    "HAS_CUT_CROSS_ENTROPY",
    "fused_linear_cross_entropy",
    "fast_linear_cross_entropy",
    "_unsloth_get_batch_samples",
    "unsloth_compiled_fused_ce_loss_function",
    "unsloth_compiled_ce_loss_function",
]

def patch_loss_functions(_fast_cross_entropy_loss, torch_compile = True):
    # All Unsloth Zoo code licensed under LGPLv3
    try:
        import transformers.loss.loss_utils
    except:
        print("Unsloth: Cannot patch loss functions - update transformers for faster modules!")
        return None
    pass

    # Generic cross entropy loss
    def unsloth_fixed_cross_entropy(source, target, num_items_in_batch: int = None, ignore_index: int = -100, **kwargs):
        if ignore_index == -100:
            loss = _fast_cross_entropy_loss(
                logits  = source,
                labels  = target,
                n_items = num_items_in_batch,
            )
        else:
            reduction = "sum" if num_items_in_batch is not None else "mean"
            loss = torch_nn_functional_cross_entropy(
                source,
                target,
                ignore_index = ignore_index,
                reduction    = reduction,
            )
            if reduction == "sum": loss = loss / num_items_in_batch
        return loss
    pass
    
    # Causal LM loss
    def UnslothForCausalLMLoss(
        logits, labels, vocab_size: int, num_items_in_batch: int = None, ignore_index: int = -100, **kwargs
    ):
        if labels is None: return None
        shift_logits = logits
        shift_labels = torch.empty_like(labels)
        shift_labels[..., :-1] = labels[..., 1:]
        shift_labels[..., -1] = ignore_index
        loss = unsloth_fixed_cross_entropy(shift_logits, shift_labels, num_items_in_batch, ignore_index, **kwargs)
        return loss
    pass

    if (Version(torch.__version__) < Version("2.4.0")):
        UnslothForCausalLMLoss = torch._disable_dynamo(UnslothForCausalLMLoss)
    
    elif torch_compile:
        UnslothForCausalLMLoss = torch.compile(
            UnslothForCausalLMLoss,
            dynamic = True,
            fullgraph = False,
            options = torch_compile_options,
        )
    pass

    # Now patch the losses!
    import transformers.modeling_utils
    LOSS_MAPPING = transformers.loss.loss_utils.LOSS_MAPPING
    LOSS_MAPPING["ForCausalLM"] = UnslothForCausalLMLoss

    # Remove @property and @lru_cache
    if hasattr(transformers.modeling_utils.PreTrainedModel.loss_function, "fget") and \
        hasattr(transformers.modeling_utils.PreTrainedModel.loss_function.fget, "__wrapped__"):
        transformers.modeling_utils.PreTrainedModel.loss_function = \
            transformers.modeling_utils.PreTrainedModel.loss_function.fget.__wrapped__
    pass
    print("Unsloth: Patched cross entropy losses.")
    os.environ["UNSLOTH_PATCHED"] = "1"
pass


def post_patch_loss_function(model):
    current_model = model
    while hasattr(current_model, "model"):
        try:
            # model.loss_function starts as a dict to a loss fx
            # We invoke it to save it
            current_model.loss_function = current_model.loss_function()
        except:
            # Failed means we already invoked it, and we need args to the loss fx
            pass
        pass
        current_model = current_model.model
    pass
    try: current_model.loss_function = current_model.loss_function()
    except: pass
    return model
pass


torch_cuda_device = torch.cuda.device
def fused_linear_cross_entropy(
    hidden_states      : torch.Tensor,
    lm_weight          : torch.Tensor,
    labels             : torch.Tensor,
    num_items_in_batch : int = None,
    ignore_index       : int = -100,
    reduction          : str = "mean",
    logit_softcapping  : float = 0,
    accuracy_threshold : str = "auto",
):
    # All Unsloth Zoo code licensed under LGPLv3
    if num_items_in_batch is not None and torch.is_tensor(num_items_in_batch):
        num_items_in_batch = num_items_in_batch.to(hidden_states.device, non_blocking = True)

    reduction = "sum" if num_items_in_batch is not None else "mean"
    if logit_softcapping == 0: logit_softcapping = None

    with torch_cuda_device(lm_weight.device):
        loss = linear_cross_entropy(
            hidden_states.to(lm_weight.dtype),
            lm_weight,
            targets      = labels,
            ignore_index = ignore_index,
            softcap      = logit_softcapping,
            reduction    = reduction,
            shift        = True,
            filter_eps   = accuracy_threshold,
        )
    if num_items_in_batch is not None: loss = loss / num_items_in_batch
    return loss
pass


def fast_linear_cross_entropy(
    hidden_states        : torch.Tensor,
    lm_head              : torch.nn.Linear,
    labels               : torch.Tensor,
    num_items_in_batch   : int = None,
    ignore_index         : int = -100,
    reduction            : str = "mean",
    logit_softcapping    : float = 0,
    logit_scale_multiply : float = 0,
    logit_scale_divide   : float = 0,
    attention_mask       : torch.Tensor = None,
):
    # All Unsloth Zoo code licensed under LGPLv3
    if num_items_in_batch is not None and torch.is_tensor(num_items_in_batch):
        num_items_in_batch = num_items_in_batch.to(hidden_states.device, non_blocking = True)

    reduction = "sum" if num_items_in_batch is not None else "mean"
    if logit_softcapping == 0: logit_softcapping = None
    if logit_scale_multiply != 0:
        logit_scale = logit_scale_multiply
    elif logit_scale_divide != 0:
        logit_scale = 1.0 / logit_scale_divide
    else:
        logit_scale = None

    loss = unsloth_efficient_ce_loss(
        hidden_states = hidden_states,
        lm_head = lm_head,
        labels = labels,
        shift = True,
        reduction = reduction,
        logit_scale = logit_scale,
        logit_softcapping = logit_softcapping,
        ignore_index = ignore_index,
        chunk_size = 512,
        attention_mask = attention_mask,
    )
    if num_items_in_batch is not None: loss = loss / num_items_in_batch
    return loss
pass

global ALLOWED_NUM_ITEMS_IN_BATCH
ALLOWED_NUM_ITEMS_IN_BATCH = dict()

global TRAINING_ITERATIONS
TRAINING_ITERATIONS = 0

import torch._dynamo.eval_frame as torch_dynamo_eval_frame
torch_compiler_set_stance = torch.compiler.set_stance

mark_static  = torch._dynamo.mark_static
mark_dynamic = torch._dynamo.mark_dynamic

def _unsloth_get_batch_samples(self, epoch_iterator, num_batches, device = None, *args, **kwargs):
    # All Unsloth Zoo code licensed under LGPLv3
    batch_samples = []
    num_items_in_batch = None

    # Check if model allows **kwargs
    m = self.model
    if hasattr(m, "get_base_model"):
        # Removes PeftModelForCausalLM and gets internal model
        m = m.get_base_model()
    model_name = m.__class__.__name__
    global ALLOWED_NUM_ITEMS_IN_BATCH
    if model_name not in ALLOWED_NUM_ITEMS_IN_BATCH:

        has_kwargs = False
        is_vlm = False
        while True:
            # Stop when we encounter the name as ForConditionalGeneration or ForCausalLM
            if not hasattr(m, "forward"): break
            if not hasattr(m.forward, "__qualname__"): break
            forward = m.forward

            # Check double wrapped - for full finetuning
            if hasattr(forward, "__wrapped__"):
                __wrapped__ = forward.__wrapped__
                if hasattr(__wrapped__, "__wrapped__"):
                    __wrapped__ = __wrapped__.__wrapped__
                    if hasattr(__wrapped__, "__qualname__"):
                        forward = __wrapped__
            pass
            name = forward.__qualname__
            if "ForConditionalGeneration" in name or "VisionText2Text" in name:
                is_vlm = True
            if is_vlm or "CausalLM" in name or "_fast_forward" in name:
                signature = inspect.signature(forward).parameters.values()
                has_kwargs = tuple(signature)[-1].kind == inspect._VAR_KEYWORD
                break
            if not hasattr(m, "model"): break
            m = m.model
        pass
        ALLOWED_NUM_ITEMS_IN_BATCH[model_name] = (has_kwargs, is_vlm)
    else:
        has_kwargs, is_vlm = ALLOWED_NUM_ITEMS_IN_BATCH[model_name]
    pass

    # Iterate to find all batches
    for _ in range(num_batches):
        try:
            batch_samples += [next(epoch_iterator)]
        except StopIteration:
            break
    pass

    # Get num_items_in_batch
    if has_kwargs and len(batch_samples) > 0 and "labels" in batch_samples[0]:
        try:
            token_counts = []
            for x in batch_samples:
                labels = x["labels"]
                token_count = (labels[..., 1:] != -100)
                if "input_ids" in x:
                    input_ids = x["input_ids"]
                    mark_static (input_ids, 0)
                    mark_dynamic(input_ids, 1)
                if "attention_mask" in x:
                    attention_mask = x["attention_mask"]
                    mark_static (attention_mask, 0)
                    mark_dynamic(attention_mask, 1)
                    token_count &= (attention_mask[..., 1:] != 0)
                if "token_type_ids" in x:
                    token_type_ids = kwargs["token_type_ids"]
                    mark_static (token_type_ids, 0)
                    mark_dynamic(token_type_ids, 1)
                token_counts.append(token_count.sum())
            pass
            num_items_in_batch = sum(token_counts)

            if self.args.average_tokens_across_devices:
                num_items_in_batch = self.accelerator.gather(num_items_in_batch).sum()
            if device is not None and torch.is_tensor(num_items_in_batch):
                num_items_in_batch = num_items_in_batch.to(device)
        except Exception as exception:
            raise RuntimeError(exception)
    pass
    if UNSLOTH_ENABLE_LOGGING:
        logger.info(f"Unsloth: num_items_in_batch = {num_items_in_batch}")
    
    # Increment counter and set compiler stance
    if not hasattr(self.model, "vllm_engine"):
        # Only for non vLLM runs! Otherwise errors out
        global TRAINING_ITERATIONS
<<<<<<< HEAD
        if TRAINING_ITERATIONS == 4:
            # Skip guards after 4 warmup runs
            torch_compiler_set_stance(stance = "default", skip_guard_eval_unsafe = True)
            if UNSLOTH_ENABLE_LOGGING:
                logger.info(f"Unsloth: Skipping torch.compile guards after 4 steps at TRAINING_ITERATIONS = {TRAINING_ITERATIONS}")
        elif torch_dynamo_eval_frame._stance.skip_guard_eval_unsafe == False and TRAINING_ITERATIONS > 8:
=======
        if TRAINING_ITERATIONS == 20:
            # Skip guards after 20 warmup runs
            torch_compiler_set_stance(stance = "default", skip_guard_eval_unsafe = True)
            if UNSLOTH_ENABLE_LOGGING:
                logger.info(f"Unsloth: Skipping torch.compile guards after 20 steps at TRAINING_ITERATIONS = {TRAINING_ITERATIONS}")
        elif torch_dynamo_eval_frame._stance.skip_guard_eval_unsafe == False and TRAINING_ITERATIONS > 20:
>>>>>>> 4cf53adc
            # Reset TRAINING_ITERATIONS
            torch_compiler_set_stance(stance = "default", skip_guard_eval_unsafe = False)
            TRAINING_ITERATIONS = 0
        TRAINING_ITERATIONS += 1
    return batch_samples, num_items_in_batch
pass


def unsloth_compiled_ce_loss_function(
    output_logits : torch.Tensor,
    output_labels : torch.Tensor,
    logit_scale_multiply : float = 0,
    logit_scale_divide : float = 0,
    logit_softcapping : float = 0,
    vocab_size : int = 0,
    n_items : int = 0,
    mask : torch.Tensor = None,
    requires_grad_ : bool = False,
):
    device = output_logits.device
    if logit_scale_multiply != 0:
        output_logits = output_logits * logit_scale_multiply
    if logit_scale_divide != 0:
        output_logits = output_logits / logit_scale_divide
    if logit_softcapping != 0:
        output_logits = output_logits / logit_softcapping
        output_logits = torch.tanh(output_logits)
        output_logits = output_logits * logit_softcapping

    shift_logits = output_logits
    shift_labels = torch.empty_like(output_labels, device = device)
    shift_labels[..., :-1] = output_labels[..., 1:]
    if mask is not None:
        mask = mask.to(device = device)
        shift_labels[..., :-1][mask[..., 1:] == 0] = -100
    pass
    shift_labels[..., -1] = -100
    # shift_logits = output_logits[..., :-1, :].float().contiguous()
    # shift_labels = output_labels[..., 1:].contiguous()

    shift_logits = shift_logits.view(-1, vocab_size)
    shift_labels = shift_labels.view(-1)

    n_chunks = int(torch.ceil((torch.tensor(vocab_size) / 262144) * 8))
    if requires_grad_: n_chunks += 2
    __shift_logits = torch.chunk(shift_logits, n_chunks, dim = 0)
    __shift_labels = torch.chunk(shift_labels, n_chunks, dim = 0)
    loss = 0.0
    for (_shift_logits, _shift_labels) in zip(__shift_logits, __shift_labels):
        loss += torch.nn.functional.cross_entropy(
            input  = _shift_logits.float().contiguous(),
            target = _shift_labels.contiguous(),
            reduction = 'sum',
        )
    pass
    if n_items != 0:
        loss = loss / n_items
    else:
        loss = loss / (shift_labels != -100).sum()
    return loss
pass
unsloth_compiled_ce_loss_function = torch.compile(
    unsloth_compiled_ce_loss_function,
    fullgraph = False,
    dynamic = True,
    options = torch_compile_options,
)


def unsloth_compiled_fused_ce_loss_function(
    hidden_states : torch.Tensor,
    lm_head_weight : torch.Tensor,
    lm_head_bias : torch.Tensor,
    output_labels : torch.Tensor,
    logit_scale_multiply : float = 0,
    logit_scale_divide : float = 0,
    logit_softcapping : float = 0,
    vocab_size : int = 0,
    n_items : int = 0,
    mask : torch.Tensor = None,
    requires_grad_ : bool = False,
):
    device = lm_head_weight.device

    # Get shifted labels first
    shift_labels = torch.empty_like(output_labels, device = device)
    shift_labels[..., :-1] = output_labels[..., 1:]
    if mask is not None:
        mask = mask.to(device = device)
        shift_labels[..., :-1][mask[..., 1:] == 0] = -100
    pass
    shift_labels[..., -1] = -100
    shift_labels = shift_labels.view(-1)

    # Decide on chunk size
    n_chunks = int(torch.ceil((torch.tensor(vocab_size) / 262144) * 8))
    if requires_grad_: n_chunks += 2

    # Chunk hidden_states and labels
    bsz, qlen, hd = hidden_states.shape
    hidden_states = hidden_states.view(-1, hd)
    __shift_states = torch.chunk(hidden_states, n_chunks, dim = 0)
    __shift_labels = torch.chunk(shift_labels,  n_chunks, dim = 0)
    loss = 0.0

    # Chunk hidden states and logits
    for (_shift_states, _shift_labels) in zip(__shift_states, __shift_labels):

        _shift_logits = torch.nn.functional.linear(
            _shift_states.to(lm_head_weight.device),
            lm_head_weight,
            lm_head_bias,
        )

        # Apply softcapping and other functions
        if logit_scale_multiply != 0:
            _shift_logits = _shift_logits * logit_scale_multiply
        if logit_scale_divide != 0:
            _shift_logits = _shift_logits / logit_scale_divide
        if logit_softcapping != 0:
            _shift_logits = _shift_logits / logit_softcapping
            _shift_logits = torch.tanh(_shift_logits)
            _shift_logits = _shift_logits * logit_softcapping

        loss += torch.nn.functional.cross_entropy(
            input  = _shift_logits.float().contiguous(),
            target = _shift_labels.contiguous(),
            reduction = 'sum',
        )
    pass

    if n_items != 0:
        loss = loss / n_items
    else:
        loss = loss / (shift_labels != -100).sum()
    return loss
pass
unsloth_compiled_fused_ce_loss_function = torch.compile(
    unsloth_compiled_fused_ce_loss_function,
    fullgraph = False,
    dynamic = True,
    options = torch_compile_options,
)

# Unsloth Zoo - Utilities for Unsloth
# Copyright 2023-present Daniel Han-Chen, Michael Han-Chen & the Unsloth team. All rights reserved.
#
# This program is free software: you can redistribute it and/or modify
# it under the terms of the GNU Lesser General Public License as published by
# the Free Software Foundation, either version 3 of the License, or
# (at your option) any later version.
#
# This program is distributed in the hope that it will be useful,
# but WITHOUT ANY WARRANTY; without even the implied warranty of
# MERCHANTABILITY or FITNESS FOR A PARTICULAR PURPOSE.  See the
# GNU General Public License for more details.
#
# You should have received a copy of the GNU Lesser General Public License
# along with this program.  If not, see <https://www.gnu.org/licenses/>.<|MERGE_RESOLUTION|>--- conflicted
+++ resolved
@@ -334,21 +334,12 @@
     if not hasattr(self.model, "vllm_engine"):
         # Only for non vLLM runs! Otherwise errors out
         global TRAINING_ITERATIONS
-<<<<<<< HEAD
-        if TRAINING_ITERATIONS == 4:
-            # Skip guards after 4 warmup runs
-            torch_compiler_set_stance(stance = "default", skip_guard_eval_unsafe = True)
-            if UNSLOTH_ENABLE_LOGGING:
-                logger.info(f"Unsloth: Skipping torch.compile guards after 4 steps at TRAINING_ITERATIONS = {TRAINING_ITERATIONS}")
-        elif torch_dynamo_eval_frame._stance.skip_guard_eval_unsafe == False and TRAINING_ITERATIONS > 8:
-=======
         if TRAINING_ITERATIONS == 20:
             # Skip guards after 20 warmup runs
             torch_compiler_set_stance(stance = "default", skip_guard_eval_unsafe = True)
             if UNSLOTH_ENABLE_LOGGING:
                 logger.info(f"Unsloth: Skipping torch.compile guards after 20 steps at TRAINING_ITERATIONS = {TRAINING_ITERATIONS}")
         elif torch_dynamo_eval_frame._stance.skip_guard_eval_unsafe == False and TRAINING_ITERATIONS > 20:
->>>>>>> 4cf53adc
             # Reset TRAINING_ITERATIONS
             torch_compiler_set_stance(stance = "default", skip_guard_eval_unsafe = False)
             TRAINING_ITERATIONS = 0
